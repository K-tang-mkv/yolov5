# YOLOv5 🚀 by Ultralytics, GPL-3.0 license
"""
Validate a trained YOLOv5 model accuracy on a custom dataset

Usage:
    $ python path/to/val.py --weights yolov5s.pt --data coco128.yaml --img 640

Usage - formats:
    $ python path/to/val.py --weights yolov5s.pt                 # PyTorch
                                      yolov5s.torchscript        # TorchScript
                                      yolov5s.onnx               # ONNX Runtime or OpenCV DNN with --dnn
                                      yolov5s.xml                # OpenVINO
                                      yolov5s.engine             # TensorRT
                                      yolov5s.mlmodel            # CoreML (MacOS-only)
                                      yolov5s_saved_model        # TensorFlow SavedModel
                                      yolov5s.pb                 # TensorFlow GraphDef
                                      yolov5s.tflite             # TensorFlow Lite
                                      yolov5s_edgetpu.tflite     # TensorFlow Edge TPU
"""

import argparse
import json
import os
import sys
from pathlib import Path
from threading import Thread

import numpy as np
import torch
from tqdm import tqdm

FILE = Path(__file__).resolve()
ROOT = FILE.parents[0]  # YOLOv5 root directory
if str(ROOT) not in sys.path:
    sys.path.append(str(ROOT))  # add ROOT to PATH
ROOT = Path(os.path.relpath(ROOT, Path.cwd()))  # relative

from models.common import DetectMultiBackend
from utils.callbacks import Callbacks
from utils.datasets import create_dataloader
from utils.general import (LOGGER, box_iou, check_dataset, check_img_size, check_requirements, check_yaml,
                           coco80_to_coco91_class, colorstr, increment_path, non_max_suppression, print_args,
                           scale_coords, xywh2xyxy, xyxy2xywh)
from utils.metrics import ConfusionMatrix, ap_per_class
from utils.plots import output_to_target, plot_images, plot_val_study
from utils.torch_utils import select_device, time_sync


def save_one_txt(predn, save_conf, shape, file):
    # Save one txt result
    gn = torch.tensor(shape)[[1, 0, 1, 0]]  # normalization gain whwh
    for *xyxy, conf, cls in predn.tolist():
        xywh = (xyxy2xywh(torch.tensor(xyxy).view(1, 4)) / gn).view(-1).tolist()  # normalized xywh
        line = (cls, *xywh, conf) if save_conf else (cls, *xywh)  # label format
        with open(file, 'a') as f:
            f.write(('%g ' * len(line)).rstrip() % line + '\n')


def save_one_json(predn, jdict, path, class_map):
    # Save one JSON result {"image_id": 42, "category_id": 18, "bbox": [258.15, 41.29, 348.26, 243.78], "score": 0.236}
    image_id = int(path.stem) if path.stem.isnumeric() else path.stem
    box = xyxy2xywh(predn[:, :4])  # xywh
    box[:, :2] -= box[:, 2:] / 2  # xy center to top-left corner
    for p, b in zip(predn.tolist(), box.tolist()):
        jdict.append({'image_id': image_id,
                      'category_id': class_map[int(p[5])],
                      'bbox': [round(x, 3) for x in b],
                      'score': round(p[4], 5)})


def process_batch(detections, labels, iouv):
    """
    Return correct predictions matrix. Both sets of boxes are in (x1, y1, x2, y2) format.
    Arguments:
        detections (Array[N, 6]), x1, y1, x2, y2, conf, class
        labels (Array[M, 5]), class, x1, y1, x2, y2
    Returns:
        correct (Array[N, 10]), for 10 IoU levels
    """
    correct = torch.zeros(detections.shape[0], iouv.shape[0], dtype=torch.bool, device=iouv.device)
    iou = box_iou(labels[:, 1:], detections[:, :4])
    x = torch.where((iou >= iouv[0]) & (labels[:, 0:1] == detections[:, 5]))  # IoU above threshold and classes match
    if x[0].shape[0]:
        matches = torch.cat((torch.stack(x, 1), iou[x[0], x[1]][:, None]), 1).cpu().numpy()  # [label, detection, iou]
        if x[0].shape[0] > 1:
            matches = matches[matches[:, 2].argsort()[::-1]]
            matches = matches[np.unique(matches[:, 1], return_index=True)[1]]
            # matches = matches[matches[:, 2].argsort()[::-1]]
            matches = matches[np.unique(matches[:, 0], return_index=True)[1]]
        matches = torch.from_numpy(matches).to(iouv.device)
        correct[matches[:, 1].long()] = matches[:, 2:3] >= iouv
    return correct


@torch.no_grad()
def run(data,
        weights=None,  # model.pt path(s)
        batch_size=32,  # batch size
        imgsz=640,  # inference size (pixels)
        conf_thres=0.001,  # confidence threshold
        iou_thres=0.6,  # NMS IoU threshold
        task='val',  # train, val, test, speed or study
        device='',  # cuda device, i.e. 0 or 0,1,2,3 or cpu
        workers=8,  # max dataloader workers (per RANK in DDP mode)
        single_cls=False,  # treat as single-class dataset
        augment=False,  # augmented inference
        verbose=False,  # verbose output
        save_txt=False,  # save results to *.txt
        save_hybrid=False,  # save label+prediction hybrid results to *.txt
        save_conf=False,  # save confidences in --save-txt labels
        save_json=False,  # save a COCO-JSON results file
        project=ROOT / 'runs/val',  # save to project/name
        name='exp',  # save to project/name
        exist_ok=False,  # existing project/name ok, do not increment
        half=True,  # use FP16 half-precision inference
        dnn=False,  # use OpenCV DNN for ONNX inference
        model=None,
        dataloader=None,
        save_dir=Path(''),
        plots=True,
        callbacks=Callbacks(),
        compute_loss=None,
        ):
    # Initialize/load model and set device
    training = model is not None
    if training:  # called by train.py
        device, pt, jit, engine = next(model.parameters()).device, True, False, False  # get model device, PyTorch model
        half &= device.type != 'cpu'  # half precision only supported on CUDA
        model.half() if half else model.float()
    else:  # called directly
        device = select_device(device, batch_size=batch_size)

        # Directories
        save_dir = increment_path(Path(project) / name, exist_ok=exist_ok)  # increment run
        (save_dir / 'labels' if save_txt else save_dir).mkdir(parents=True, exist_ok=True)  # make dir

        # Load model
        model = DetectMultiBackend(weights, device=device, dnn=dnn, data=data, fp16=half)
        stride, pt, jit, engine = model.stride, model.pt, model.jit, model.engine
        imgsz = check_img_size(imgsz, s=stride)  # check image size
        half = model.fp16  # FP16 supported on limited backends with CUDA
        if engine:
            batch_size = model.batch_size
        else:
            device = model.device
            if not (pt or jit):
                batch_size = 1  # export.py models default to batch-size 1
                LOGGER.info(f'Forcing --batch-size 1 square inference (1,3,{imgsz},{imgsz}) for non-PyTorch models')

        # Data
        data = check_dataset(data)  # check

    # Configure
    model.eval()
    cuda = device.type != 'cpu'
    is_coco = isinstance(data.get('val'), str) and data['val'].endswith('coco/val2017.txt')  # COCO dataset
    nc = 1 if single_cls else int(data['nc'])  # number of classes
    iouv = torch.linspace(0.5, 0.95, 10, device=device)  # iou vector for mAP@0.5:0.95
    niou = iouv.numel()

    # Dataloader
    if not training:
        model.warmup(imgsz=(1 if pt else batch_size, 3, imgsz, imgsz))  # warmup
        pad = 0.0 if task in ('speed', 'benchmark') else 0.5
        rect = False if task == 'benchmark' else pt  # square inference for benchmarks
        task = task if task in ('train', 'val', 'test') else 'val'  # path to train/val/test images
        dataloader = create_dataloader(data[task], imgsz, batch_size, stride, single_cls, pad=pad, rect=rect,
                                       workers=workers, prefix=colorstr(f'{task}: '))[0]

    seen = 0
    confusion_matrix = ConfusionMatrix(nc=nc)
    names = {k: v for k, v in enumerate(model.names if hasattr(model, 'names') else model.module.names)}
    class_map = coco80_to_coco91_class() if is_coco else list(range(1000))
    s = ('%20s' + '%11s' * 6) % ('Class', 'Images', 'Labels', 'P', 'R', 'mAP@.5', 'mAP@.5:.95')
    dt, p, r, f1, mp, mr, map50, map = [0.0, 0.0, 0.0], 0.0, 0.0, 0.0, 0.0, 0.0, 0.0, 0.0
    loss = torch.zeros(3, device=device)
    jdict, stats, ap, ap_class = [], [], [], []
<<<<<<< HEAD
    pbar = tqdm(dataloader, desc=s, dynamic_ncols=True)  # progress bar
=======
    pbar = tqdm(dataloader, desc=s, bar_format='{l_bar}{bar:10}{r_bar}{bar:-10b}')  # progress bar
>>>>>>> 4effd064
    for batch_i, (im, targets, paths, shapes) in enumerate(pbar):
        t1 = time_sync()
        if cuda:
            im = im.to(device, non_blocking=True)
            targets = targets.to(device)
        im = im.half() if half else im.float()  # uint8 to fp16/32
        im /= 255  # 0 - 255 to 0.0 - 1.0
        nb, _, height, width = im.shape  # batch size, channels, height, width
        t2 = time_sync()
        dt[0] += t2 - t1

        # Inference
        out, train_out = model(im) if training else model(im, augment=augment, val=True)  # inference, loss outputs
        dt[1] += time_sync() - t2

        # Loss
        if compute_loss:
            loss += compute_loss([x.float() for x in train_out], targets)[1]  # box, obj, cls

        # NMS
        targets[:, 2:] *= torch.tensor((width, height, width, height), device=device)  # to pixels
        lb = [targets[targets[:, 0] == i, 1:] for i in range(nb)] if save_hybrid else []  # for autolabelling
        t3 = time_sync()
        out = non_max_suppression(out, conf_thres, iou_thres, labels=lb, multi_label=True, agnostic=single_cls)
        dt[2] += time_sync() - t3

        # Metrics
        for si, pred in enumerate(out):
            labels = targets[targets[:, 0] == si, 1:]
            nl = len(labels)
            tcls = labels[:, 0].tolist() if nl else []  # target class
            path, shape = Path(paths[si]), shapes[si][0]
            seen += 1

            if len(pred) == 0:
                if nl:
                    stats.append((torch.zeros(0, niou, dtype=torch.bool), torch.Tensor(), torch.Tensor(), tcls))
                continue

            # Predictions
            if single_cls:
                pred[:, 5] = 0
            predn = pred.clone()
            scale_coords(im[si].shape[1:], predn[:, :4], shape, shapes[si][1])  # native-space pred

            # Evaluate
            if nl:
                tbox = xywh2xyxy(labels[:, 1:5])  # target boxes
                scale_coords(im[si].shape[1:], tbox, shape, shapes[si][1])  # native-space labels
                labelsn = torch.cat((labels[:, 0:1], tbox), 1)  # native-space labels
                correct = process_batch(predn, labelsn, iouv)
                if plots:
                    confusion_matrix.process_batch(predn, labelsn)
            else:
                correct = torch.zeros(pred.shape[0], niou, dtype=torch.bool)
            stats.append((correct.cpu(), pred[:, 4].cpu(), pred[:, 5].cpu(), tcls))  # (correct, conf, pcls, tcls)

            # Save/log
            if save_txt:
                save_one_txt(predn, save_conf, shape, file=save_dir / 'labels' / (path.stem + '.txt'))
            if save_json:
                save_one_json(predn, jdict, path, class_map)  # append to COCO-JSON dictionary
            callbacks.run('on_val_image_end', pred, predn, path, names, im[si])

        # Plot images
        if plots and batch_i < 3:
            f = save_dir / f'val_batch{batch_i}_labels.jpg'  # labels
            Thread(target=plot_images, args=(im, targets, paths, f, names), daemon=True).start()
            f = save_dir / f'val_batch{batch_i}_pred.jpg'  # predictions
            Thread(target=plot_images, args=(im, output_to_target(out), paths, f, names), daemon=True).start()

    # Compute metrics
    stats = [np.concatenate(x, 0) for x in zip(*stats)]  # to numpy
    if len(stats) and stats[0].any():
        tp, fp, p, r, f1, ap, ap_class = ap_per_class(*stats, plot=plots, save_dir=save_dir, names=names)
        ap50, ap = ap[:, 0], ap.mean(1)  # AP@0.5, AP@0.5:0.95
        mp, mr, map50, map = p.mean(), r.mean(), ap50.mean(), ap.mean()
        nt = np.bincount(stats[3].astype(np.int64), minlength=nc)  # number of targets per class
    else:
        nt = torch.zeros(1)

    # Print results
    pf = '%20s' + '%11i' * 2 + '%11.3g' * 4  # print format
    LOGGER.info(pf % ('all', seen, nt.sum(), mp, mr, map50, map))

    # Print results per class
    if (verbose or (nc < 50 and not training)) and nc > 1 and len(stats):
        for i, c in enumerate(ap_class):
            LOGGER.info(pf % (names[c], seen, nt[c], p[i], r[i], ap50[i], ap[i]))

    # Print speeds
    t = tuple(x / seen * 1E3 for x in dt)  # speeds per image
    if not training:
        shape = (batch_size, 3, imgsz, imgsz)
        LOGGER.info(f'Speed: %.1fms pre-process, %.1fms inference, %.1fms NMS per image at shape {shape}' % t)

    # Plots
    if plots:
        confusion_matrix.plot(save_dir=save_dir, names=list(names.values()))
        callbacks.run('on_val_end')

    # Save JSON
    if save_json and len(jdict):
        w = Path(weights[0] if isinstance(weights, list) else weights).stem if weights is not None else ''  # weights
        anno_json = str(Path(data.get('path', '../coco')) / 'annotations/instances_val2017.json')  # annotations json
        pred_json = str(save_dir / f"{w}_predictions.json")  # predictions json
        LOGGER.info(f'\nEvaluating pycocotools mAP... saving {pred_json}...')
        with open(pred_json, 'w') as f:
            json.dump(jdict, f)

        try:  # https://github.com/cocodataset/cocoapi/blob/master/PythonAPI/pycocoEvalDemo.ipynb
            check_requirements(['pycocotools'])
            from pycocotools.coco import COCO
            from pycocotools.cocoeval import COCOeval

            anno = COCO(anno_json)  # init annotations api
            pred = anno.loadRes(pred_json)  # init predictions api
            eval = COCOeval(anno, pred, 'bbox')
            if is_coco:
                eval.params.imgIds = [int(Path(x).stem) for x in dataloader.dataset.im_files]  # image IDs to evaluate
            eval.evaluate()
            eval.accumulate()
            eval.summarize()
            map, map50 = eval.stats[:2]  # update results (mAP@0.5:0.95, mAP@0.5)
        except Exception as e:
            LOGGER.info(f'pycocotools unable to run: {e}')

    # Return results
    model.float()  # for training
    if not training:
        s = f"\n{len(list(save_dir.glob('labels/*.txt')))} labels saved to {save_dir / 'labels'}" if save_txt else ''
        LOGGER.info(f"Results saved to {colorstr('bold', save_dir)}{s}")
    maps = np.zeros(nc) + map
    for i, c in enumerate(ap_class):
        maps[c] = ap[i]
    return (mp, mr, map50, map, *(loss.cpu() / len(dataloader)).tolist()), maps, t


def parse_opt():
    parser = argparse.ArgumentParser()
    parser.add_argument('--data', type=str, default=ROOT / 'data/coco128.yaml', help='dataset.yaml path')
    parser.add_argument('--weights', nargs='+', type=str, default=ROOT / 'yolov5s.pt', help='model.pt path(s)')
    parser.add_argument('--batch-size', type=int, default=32, help='batch size')
    parser.add_argument('--imgsz', '--img', '--img-size', type=int, default=640, help='inference size (pixels)')
    parser.add_argument('--conf-thres', type=float, default=0.001, help='confidence threshold')
    parser.add_argument('--iou-thres', type=float, default=0.6, help='NMS IoU threshold')
    parser.add_argument('--task', default='val', help='train, val, test, speed or study')
    parser.add_argument('--device', default='', help='cuda device, i.e. 0 or 0,1,2,3 or cpu')
    parser.add_argument('--workers', type=int, default=8, help='max dataloader workers (per RANK in DDP mode)')
    parser.add_argument('--single-cls', action='store_true', help='treat as single-class dataset')
    parser.add_argument('--augment', action='store_true', help='augmented inference')
    parser.add_argument('--verbose', action='store_true', help='report mAP by class')
    parser.add_argument('--save-txt', action='store_true', help='save results to *.txt')
    parser.add_argument('--save-hybrid', action='store_true', help='save label+prediction hybrid results to *.txt')
    parser.add_argument('--save-conf', action='store_true', help='save confidences in --save-txt labels')
    parser.add_argument('--save-json', action='store_true', help='save a COCO-JSON results file')
    parser.add_argument('--project', default=ROOT / 'runs/val', help='save to project/name')
    parser.add_argument('--name', default='exp', help='save to project/name')
    parser.add_argument('--exist-ok', action='store_true', help='existing project/name ok, do not increment')
    parser.add_argument('--half', action='store_true', help='use FP16 half-precision inference')
    parser.add_argument('--dnn', action='store_true', help='use OpenCV DNN for ONNX inference')
    opt = parser.parse_args()
    opt.data = check_yaml(opt.data)  # check YAML
    opt.save_json |= opt.data.endswith('coco.yaml')
    opt.save_txt |= opt.save_hybrid
    print_args(FILE.stem, opt)
    return opt


def main(opt):
    check_requirements(requirements=ROOT / 'requirements.txt', exclude=('tensorboard', 'thop'))

    if opt.task in ('train', 'val', 'test'):  # run normally
        if opt.conf_thres > 0.001:  # https://github.com/ultralytics/yolov5/issues/1466
            LOGGER.info(f'WARNING: confidence threshold {opt.conf_thres} >> 0.001 will produce invalid mAP values.')
        run(**vars(opt))

    else:
        weights = opt.weights if isinstance(opt.weights, list) else [opt.weights]
        opt.half = True  # FP16 for fastest results
        if opt.task == 'speed':  # speed benchmarks
            # python val.py --task speed --data coco.yaml --batch 1 --weights yolov5n.pt yolov5s.pt...
            opt.conf_thres, opt.iou_thres, opt.save_json = 0.25, 0.45, False
            for opt.weights in weights:
                run(**vars(opt), plots=False)

        elif opt.task == 'study':  # speed vs mAP benchmarks
            # python val.py --task study --data coco.yaml --iou 0.7 --weights yolov5n.pt yolov5s.pt...
            for opt.weights in weights:
                f = f'study_{Path(opt.data).stem}_{Path(opt.weights).stem}.txt'  # filename to save to
                x, y = list(range(256, 1536 + 128, 128)), []  # x axis (image sizes), y axis
                for opt.imgsz in x:  # img-size
                    LOGGER.info(f'\nRunning {f} --imgsz {opt.imgsz}...')
                    r, _, t = run(**vars(opt), plots=False)
                    y.append(r + t)  # results and times
                np.savetxt(f, y, fmt='%10.4g')  # save
            os.system('zip -r study.zip study_*.txt')
            plot_val_study(x=x)  # plot


if __name__ == "__main__":
    opt = parse_opt()
    main(opt)<|MERGE_RESOLUTION|>--- conflicted
+++ resolved
@@ -175,11 +175,7 @@
     dt, p, r, f1, mp, mr, map50, map = [0.0, 0.0, 0.0], 0.0, 0.0, 0.0, 0.0, 0.0, 0.0, 0.0
     loss = torch.zeros(3, device=device)
     jdict, stats, ap, ap_class = [], [], [], []
-<<<<<<< HEAD
-    pbar = tqdm(dataloader, desc=s, dynamic_ncols=True)  # progress bar
-=======
-    pbar = tqdm(dataloader, desc=s, bar_format='{l_bar}{bar:10}{r_bar}{bar:-10b}')  # progress bar
->>>>>>> 4effd064
+    pbar = tqdm(dataloader, desc=s, dynamic_ncols=True, bar_format='{l_bar}{bar:10}{r_bar}{bar:-10b}')  # progress bar
     for batch_i, (im, targets, paths, shapes) in enumerate(pbar):
         t1 = time_sync()
         if cuda:
