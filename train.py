--- conflicted
+++ resolved
@@ -46,17 +46,10 @@
 from utils.callbacks import Callbacks
 from utils.datasets import create_dataloader
 from utils.downloads import attempt_download
-<<<<<<< HEAD
-from utils.general import (LOGGER, check_dataset, check_file, check_git_status, check_img_size,
-                           check_requirements, check_suffix, check_yaml, colorstr, get_latest_run, increment_path,
-                           init_seeds, intersect_dicts, labels_to_class_weights, labels_to_image_weights, methods,
-                           one_cycle, print_args, print_mutation, strip_optimizer)
-=======
-from utils.general import (LOGGER, check_dataset, check_file, check_git_status, check_img_size, check_requirements,
+from utils.general import (LOGGER, NCOLS, check_dataset, check_file, check_git_status, check_img_size, check_requirements,
                            check_suffix, check_yaml, colorstr, get_latest_run, increment_path, init_seeds,
                            intersect_dicts, labels_to_class_weights, labels_to_image_weights, methods, one_cycle,
                            print_args, print_mutation, strip_optimizer)
->>>>>>> 4effd064
 from utils.loggers import Loggers
 from utils.loggers.wandb.wandb_utils import check_wandb_resume
 from utils.loss import ComputeLoss
@@ -307,11 +300,7 @@
         pbar = enumerate(train_loader)
         LOGGER.info(('\n' + '%10s' * 7) % ('Epoch', 'gpu_mem', 'box', 'obj', 'cls', 'labels', 'img_size'))
         if RANK in [-1, 0]:
-<<<<<<< HEAD
-            pbar = tqdm(pbar, total=nb, dynamic_ncols=True)  # progress bar
-=======
-            pbar = tqdm(pbar, total=nb, bar_format='{l_bar}{bar:10}{r_bar}{bar:-10b}')  # progress bar
->>>>>>> 4effd064
+            pbar = tqdm(pbar, total=nb, ncols=NCOLS, bar_format='{l_bar}{bar:10}{r_bar}{bar:-10b}')  # progress bar
         optimizer.zero_grad()
         for i, (imgs, targets, paths, _) in pbar:  # batch -------------------------------------------------------------
             ni = i + nb * epoch  # number integrated batches (since train start)
