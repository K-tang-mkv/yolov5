import argparse

import torch.distributed as dist
import torch.nn.functional as F
import torch.optim as optim
import torch.optim.lr_scheduler as lr_scheduler
import torch.utils.data
from torch.utils.tensorboard import SummaryWriter

import test  # import test.py to get mAP after each epoch
from models.yolo import Model
from utils import google_utils
from utils.datasets import *
from utils.utils import *

mixed_precision = True
try:  # Mixed precision training https://github.com/NVIDIA/apex
    from apex import amp
except:
    print('Apex recommended for faster mixed precision training: https://github.com/NVIDIA/apex')
    mixed_precision = False  # not installed


# Hyperparameters
hyp = {'optimizer': 'SGD', # ['adam, 'SGD', None] if none, default is SGD
       'lr0': 0.01,  # initial learning rate (SGD=1E-2, Adam=1E-3)
       'momentum': 0.937,  # SGD momentum/Adam beta1
       'weight_decay': 5e-4,  # optimizer weight decay
       'giou': 0.05,  # giou loss gain
       'cls': 0.58,  # cls loss gain
       'cls_pw': 1.0,  # cls BCELoss positive_weight
       'obj': 1.0,  # obj loss gain (*=img_size/320 if img_size != 320)
       'obj_pw': 1.0,  # obj BCELoss positive_weight
       'iou_t': 0.20,  # iou training threshold
       'anchor_t': 4.0,  # anchor-multiple threshold
       'fl_gamma': 0.0,  # focal loss gamma (efficientDet default is gamma=1.5)
       'hsv_h': 0.014,  # image HSV-Hue augmentation (fraction)
       'hsv_s': 0.68,  # image HSV-Saturation augmentation (fraction)
       'hsv_v': 0.36,  # image HSV-Value augmentation (fraction)
       'degrees': 0.0,  # image rotation (+/- deg)
       'translate': 0.0,  # image translation (+/- fraction)
       'scale': 0.5,  # image scale (+/- gain)
       'shear': 0.0}  # image shear (+/- deg)


def train(hyp):
    #write all results to the tb log_dir, so all data from one run is together
    log_dir = tb_writer.log_dir

    #weights dir unique to each experiment
    wdir = os.path.join(log_dir, 'weights') + os.sep  # weights dir

    os.makedirs(wdir, exist_ok=True)
    last = wdir + 'last.pt'
    best = wdir + 'best.pt'
    results_file = log_dir + os.sep + 'results.txt'

    epochs = opt.epochs  # 300
    batch_size = opt.batch_size  # 64
    weights = opt.weights  # initial training weights

    # Configure
    init_seeds(1)
    with open(opt.data) as f:
        data_dict = yaml.load(f, Loader=yaml.FullLoader)  # model dict
    train_path = data_dict['train']
    test_path = data_dict['val']
    nc = 1 if opt.single_cls else int(data_dict['nc'])  # number of classes

    # Remove previous results
    for f in glob.glob('*_batch*.jpg') + glob.glob(results_file):
        os.remove(f)

    # Create model
    model = Model(opt.cfg, nc=data_dict['nc']).to(device)

    # Image sizes
    gs = int(max(model.stride))  # grid size (max stride)
    imgsz, imgsz_test = [check_img_size(x, gs) for x in opt.img_size]  # verify imgsz are gs-multiples

    # Optimizer
    nbs = 64  # nominal batch size
    accumulate = max(round(nbs / batch_size), 1)  # accumulate loss before optimizing
    hyp['weight_decay'] *= batch_size * accumulate / nbs  # scale weight_decay
    pg0, pg1, pg2 = [], [], []  # optimizer parameter groups
    for k, v in model.named_parameters():
        if v.requires_grad:
            if '.bias' in k:
                pg2.append(v)  # biases
            elif '.weight' in k and '.bn' not in k:
                pg1.append(v)  # apply weight decay
            else:
                pg0.append(v)  # all else

    if hyp['optimizer'] =='adam':
        optimizer = optim.Adam(pg0, lr=hyp['lr0'], betas=(hyp['momentum'], 0.999)) #use default beta2, adjust beta1 for Adam momentum per momentum adjustments in https://pytorch.org/docs/stable/_modules/torch/optim/lr_scheduler.html#OneCycleLR
    else:
        optimizer = optim.SGD(pg0, lr=hyp['lr0'], momentum=hyp['momentum'], nesterov=True)

    optimizer.add_param_group({'params': pg1, 'weight_decay': hyp['weight_decay']})  # add pg1 with weight_decay
    optimizer.add_param_group({'params': pg2})  # add pg2 (biases)
    # Scheduler https://arxiv.org/pdf/1812.01187.pdf
    lf = lambda x: (((1 + math.cos(x * math.pi / epochs)) / 2) ** 1.0) * 0.9 + 0.1  # cosine
    scheduler = lr_scheduler.LambdaLR(optimizer, lr_lambda=lf)
    print('Optimizer groups: %g .bias, %g conv.weight, %g other' % (len(pg2), len(pg1), len(pg0)))
    del pg0, pg1, pg2

    # Load Model
    google_utils.attempt_download(weights)
    start_epoch, best_fitness = 0, 0.0
    if weights.endswith('.pt'):  # pytorch format
        ckpt = torch.load(weights, map_location=device)  # load checkpoint

        # load model
        try:
            ckpt['model'] = {k: v for k, v in ckpt['model'].float().state_dict().items()
                             if model.state_dict()[k].shape == v.shape}  # to FP32, filter
            model.load_state_dict(ckpt['model'], strict=False)
        except KeyError as e:
            s = "%s is not compatible with %s. This may be due to model differences or %s may be out of date. " \
                "Please delete or update %s and try again, or use --weights '' to train from scratch." \
                % (opt.weights, opt.cfg, opt.weights, opt.weights)
            raise KeyError(s) from e

        # load optimizer
        if ckpt['optimizer'] is not None:
            optimizer.load_state_dict(ckpt['optimizer'])
            best_fitness = ckpt['best_fitness']

        # load results
        if ckpt.get('training_results') is not None:
            with open(results_file, 'w') as file:
                file.write(ckpt['training_results'])  # write results.txt

        # epochs
        start_epoch = ckpt['epoch'] + 1
        if epochs < start_epoch:
            print('%s has been trained for %g epochs. Fine-tuning for %g additional epochs.' %
                  (opt.weights, ckpt['epoch'], epochs))
            epochs += ckpt['epoch']  # finetune additional epochs

        del ckpt

    # Mixed precision training https://github.com/NVIDIA/apex
    if mixed_precision:
        model, optimizer = amp.initialize(model, optimizer, opt_level='O1', verbosity=0)


    scheduler.last_epoch = start_epoch - 1  # do not move
    # https://discuss.pytorch.org/t/a-problem-occured-when-resuming-an-optimizer/28822
    plot_lr_scheduler(optimizer, scheduler, epochs, save_dir = log_dir)

    # Initialize distributed training
    if device.type != 'cpu' and torch.cuda.device_count() > 1 and torch.distributed.is_available():
        dist.init_process_group(backend='nccl',  # distributed backend
                                init_method='tcp://127.0.0.1:9999',  # init method
                                world_size=1,  # number of nodes
                                rank=0)  # node rank
        model = torch.nn.parallel.DistributedDataParallel(model)
        # pip install torch==1.4.0+cu100 torchvision==0.5.0+cu100 -f https://download.pytorch.org/whl/torch_stable.html

    # Trainloader
    dataloader, dataset = create_dataloader(train_path, imgsz, batch_size, gs, opt,
                                            hyp=hyp, augment=True, cache=opt.cache_images, rect=opt.rect)
    mlc = np.concatenate(dataset.labels, 0)[:, 0].max()  # max label class
    assert mlc < nc, 'Label class %g exceeds nc=%g in %s. Correct your labels or your model.' % (mlc, nc, opt.cfg)

    # Testloader
    testloader = create_dataloader(test_path, imgsz_test, batch_size, gs, opt,
                                   hyp=hyp, augment=False, cache=opt.cache_images, rect=True)[0]

    # Model parameters
    hyp['cls'] *= nc / 80.  # scale coco-tuned hyp['cls'] to current dataset
    model.nc = nc  # attach number of classes to model
    model.hyp = hyp  # attach hyperparameters to model
    model.gr = 1.0  # giou loss ratio (obj_loss = 1.0 or giou)
    model.class_weights = labels_to_class_weights(dataset.labels, nc).to(device)  # attach class weights
    model.names = data_dict['names']

    #save hyperparamter and training options in run folder
    with open(os.path.join(log_dir, 'hyp.yaml'), 'w') as f:
        yaml.dump(hyp, f, sort_keys=False)

    with open(os.path.join(log_dir, 'opt.yaml'), 'w') as f:
        yaml.dump(vars(opt), f, sort_keys=False)
    
    # Class frequency
    labels = np.concatenate(dataset.labels, 0)
    c = torch.tensor(labels[:, 0])  # classes
    # cf = torch.bincount(c.long(), minlength=nc) + 1.
    # model._initialize_biases(cf.to(device))

    #always plot labels to log_dir
    plot_labels(labels, save_dir=log_dir)

    if tb_writer:
        tb_writer.add_histogram('classes', c, 0)


    # Check anchors
    if not opt.noautoanchor:
        check_anchors(dataset, model=model, thr=hyp['anchor_t'], imgsz=imgsz)

    # Exponential moving average
    ema = torch_utils.ModelEMA(model)

    # Start training
    t0 = time.time()
    nb = len(dataloader)  # number of batches
    n_burn = max(3 * nb, 1e3)  # burn-in iterations, max(3 epochs, 1k iterations)
    maps = np.zeros(nc)  # mAP per class
    results = (0, 0, 0, 0, 0, 0, 0)  # 'P', 'R', 'mAP', 'F1', 'val GIoU', 'val Objectness', 'val Classification'
    print('Image sizes %g train, %g test' % (imgsz, imgsz_test))
    print('Using %g dataloader workers' % dataloader.num_workers)
    print('Starting training for %g epochs...' % epochs)
    # torch.autograd.set_detect_anomaly(True)
    for epoch in range(start_epoch, epochs):  # epoch ------------------------------------------------------------------
        model.train()

        # Update image weights (optional)
        if dataset.image_weights:
            w = model.class_weights.cpu().numpy() * (1 - maps) ** 2  # class weights
            image_weights = labels_to_image_weights(dataset.labels, nc=nc, class_weights=w)
            dataset.indices = random.choices(range(dataset.n), weights=image_weights, k=dataset.n)  # rand weighted idx

        # Update mosaic border
        # b = int(random.uniform(0.25 * imgsz, 0.75 * imgsz + gs) // gs * gs)
        # dataset.mosaic_border = [b - imgsz, -b]  # height, width borders

        mloss = torch.zeros(4, device=device)  # mean losses
        print(('\n' + '%10s' * 8) % ('Epoch', 'gpu_mem', 'GIoU', 'obj', 'cls', 'total', 'targets', 'img_size'))
        pbar = tqdm(enumerate(dataloader), total=nb)  # progress bar
        for i, (imgs, targets, paths, _) in pbar:  # batch -------------------------------------------------------------
            ni = i + nb * epoch  # number integrated batches (since train start)
            imgs = imgs.to(device).float() / 255.0  # uint8 to float32, 0 - 255 to 0.0 - 1.0

            # Burn-in
            if ni <= n_burn:
                xi = [0, n_burn]  # x interp
                # model.gr = np.interp(ni, xi, [0.0, 1.0])  # giou loss ratio (obj_loss = 1.0 or giou)
                accumulate = max(1, np.interp(ni, xi, [1, nbs / batch_size]).round())
                for j, x in enumerate(optimizer.param_groups):
                    # bias lr falls from 0.1 to lr0, all other lrs rise from 0.0 to lr0
                    x['lr'] = np.interp(ni, xi, [0.1 if j == 2 else 0.0, x['initial_lr'] * lf(epoch)])
                    if 'momentum' in x:
                        x['momentum'] = np.interp(ni, xi, [0.9, hyp['momentum']])

            # Multi-scale
            if opt.multi_scale:
                sz = random.randrange(imgsz * 0.5, imgsz * 1.5 + gs) // gs * gs  # size
                sf = sz / max(imgs.shape[2:])  # scale factor
                if sf != 1:
                    ns = [math.ceil(x * sf / gs) * gs for x in imgs.shape[2:]]  # new shape (stretched to gs-multiple)
                    imgs = F.interpolate(imgs, size=ns, mode='bilinear', align_corners=False)

            # Forward
            pred = model(imgs)

            # Loss
            loss, loss_items = compute_loss(pred, targets.to(device), model)
            if not torch.isfinite(loss):
                print('WARNING: non-finite loss, ending training ', loss_items)
                return results

            # Backward
            if mixed_precision:
                with amp.scale_loss(loss, optimizer) as scaled_loss:
                    scaled_loss.backward()
            else:
                loss.backward()

            # Optimize
            if ni % accumulate == 0:
                optimizer.step()
                optimizer.zero_grad()
                ema.update(model)

            # Print
            mloss = (mloss * i + loss_items) / (i + 1)  # update mean losses
            mem = '%.3gG' % (torch.cuda.memory_cached() / 1E9 if torch.cuda.is_available() else 0)  # (GB)
            s = ('%10s' * 2 + '%10.4g' * 6) % (
                '%g/%g' % (epoch, epochs - 1), mem, *mloss, targets.shape[0], imgs.shape[-1])
            pbar.set_description(s)

            # Plot
            if ni < 3:
                f = os.path.join(log_dir, 'train_batch%g.jpg' % ni)  # filename
                result = plot_images(images=imgs, targets=targets, paths=paths, fname=f)
                if tb_writer and result is not None:
                    tb_writer.add_image(f, result, dataformats='HWC', global_step=epoch)
                    # tb_writer.add_graph(model, imgs)  # add model to tensorboard

            # end batch ------------------------------------------------------------------------------------------------

        # Scheduler
        scheduler.step()

        # mAP
        ema.update_attr(model)
        final_epoch = epoch + 1 == epochs
        if not opt.notest or final_epoch:  # Calculate mAP
            results, maps, times = test.test(opt.data,
                                             batch_size=batch_size,
                                             imgsz=imgsz_test,
                                             save_json=final_epoch and opt.data.endswith(os.sep + 'coco.yaml'),
                                             model=ema.ema,
                                             single_cls=opt.single_cls,
                                             dataloader=testloader,
                                             save_dir=log_dir)

        # Write
        with open(results_file, 'a') as f:
            f.write(s + '%10.4g' * 7 % results + '\n')  # P, R, mAP, F1, test_losses=(GIoU, obj, cls)
        if len(opt.name) and opt.bucket:
            os.system('gsutil cp results.txt gs://%s/results/results%s.txt' % (opt.bucket, opt.name))

        # Tensorboard
        if tb_writer:
            tags = ['train/giou_loss', 'train/obj_loss', 'train/cls_loss',
                    'metrics/precision', 'metrics/recall', 'metrics/mAP_0.5', 'metrics/F1',
                    'val/giou_loss', 'val/obj_loss', 'val/cls_loss']
            for x, tag in zip(list(mloss[:-1]) + list(results), tags):
                tb_writer.add_scalar(tag, x, epoch)

        # Update best mAP
        fi = fitness(np.array(results).reshape(1, -1))  # fitness_i = weighted combination of [P, R, mAP, F1]
        if fi > best_fitness:
            best_fitness = fi

        # Save model
        save = (not opt.nosave) or (final_epoch and not opt.evolve)
        if save:
            with open(results_file, 'r') as f:  # create checkpoint
                ckpt = {'epoch': epoch,
                        'best_fitness': best_fitness,
                        'training_results': f.read(),
                        'model': ema.ema,
                        'optimizer': None if final_epoch else optimizer.state_dict()}

            # Save last, best and delete
            torch.save(ckpt, last)
            if (best_fitness == fi) and not final_epoch:
                torch.save(ckpt, best)
            del ckpt

        # end epoch ----------------------------------------------------------------------------------------------------
    # end training

<<<<<<< HEAD
    n = opt.name
    if len(n):
        n = '_' + n if not n.isnumeric() else n
        fresults, flast, fbest = 'results%s.txt' % n, wdir + 'last%s.pt' % n, wdir + 'best%s.pt' % n
        for f1, f2 in zip([wdir + 'last.pt', wdir + 'best.pt', wdir + 'results.txt'], [flast, fbest, fresults]):
            if os.path.exists(f1):
                os.rename(f1, f2)  # rename
                ispt = f2.endswith('.pt')  # is *.pt
                strip_optimizer(f2) if ispt else None  # strip optimizer
                os.system('gsutil cp %s gs://%s/weights' % (f2, opt.bucket)) if opt.bucket and ispt else None  # upload

=======
    # Strip optimizers
    n = ('_' if len(opt.name) and not opt.name.isnumeric() else '') + opt.name
    fresults, flast, fbest = 'results%s.txt' % n, wdir + 'last%s.pt' % n, wdir + 'best%s.pt' % n
    for f1, f2 in zip([wdir + 'last.pt', wdir + 'best.pt', 'results.txt'], [flast, fbest, fresults]):
        if os.path.exists(f1):
            os.rename(f1, f2)  # rename
            ispt = f2.endswith('.pt')  # is *.pt
            strip_optimizer(f2) if ispt else None  # strip optimizer
            os.system('gsutil cp %s gs://%s/weights' % (f2, opt.bucket)) if opt.bucket and ispt else None  # upload

    # Finish
>>>>>>> 121d90b3
    if not opt.evolve:
        plot_results(save_dir = log_dir)  # save as results.png
    print('%g epochs completed in %.3f hours.\n' % (epoch - start_epoch + 1, (time.time() - t0) / 3600))
    dist.destroy_process_group() if device.type != 'cpu' and torch.cuda.device_count() > 1 else None
    torch.cuda.empty_cache()
    return results


if __name__ == '__main__':
    check_git_status()
    parser = argparse.ArgumentParser()
    parser.add_argument('--cfg', type=str, default='models/yolov5s.yaml', help='model cfg path[*.yaml]')
    parser.add_argument('--data', type=str, default='data/coco128.yaml', help='data cfg path [*.yaml]')
    parser.add_argument('--hyp', type=str, default='',help='hyp cfg path [*.yaml].')
    parser.add_argument('--epochs', type=int, default=300)
    parser.add_argument('--batch-size', type=int, default=16)
    parser.add_argument('--img-size', nargs='+', type=int, default=[640, 640], help='train,test sizes. Assumes square imgs.')
    parser.add_argument('--rect', action='store_true', help='rectangular training')
    parser.add_argument('--nosave', action='store_true', help='only save final checkpoint')
    parser.add_argument('--notest', action='store_true', help='only test final epoch')
    parser.add_argument('--noautoanchor', action='store_true', help='disable autoanchor check')
    parser.add_argument('--evolve', action='store_true', help='evolve hyperparameters')
    parser.add_argument('--bucket', type=str, default='', help='gsutil bucket')
    parser.add_argument('--cache-images', action='store_true', help='cache images for faster training')
    parser.add_argument('--weights', type=str, default='', help='initial weights path')
    parser.add_argument('--name', default='', help='renames results.txt to results_name.txt if supplied')
    parser.add_argument('--device', default='', help='cuda device, i.e. 0 or 0,1,2,3 or cpu')
    parser.add_argument('--multi-scale', action='store_true', help='vary img-size +/- 50%%')
    parser.add_argument('--single-cls', action='store_true', help='train as single-class dataset')

    opt = parser.parse_args()
<<<<<<< HEAD

=======
    opt.weights = last if opt.resume and not opt.weights else opt.weights
>>>>>>> 121d90b3
    opt.cfg = check_file(opt.cfg)  # check file
    opt.data = check_file(opt.data)  # check file
    opt.hyp = check_file(opt.hyp) if opt.hyp else '' #check file

    print(opt)
    opt.img_size.extend([opt.img_size[-1]] * (2 - len(opt.img_size)))  # extend to 2 sizes (train, test)
    device = torch_utils.select_device(opt.device, apex=mixed_precision, batch_size=opt.batch_size)
    if device.type == 'cpu':
        mixed_precision = False

    # Train
    if not opt.evolve:
        tb_writer = SummaryWriter(comment=opt.name)
        
        #updates hyp defaults from hyp.yaml
        if opt.hyp:
            with open(opt.hyp) as f:
                updated_hyp = yaml.load(f, Loader=yaml.FullLoader)
                hyp.update(updated_hyp)

        # Print focal loss if gamma > 0
        if hyp['fl_gamma']:
            print('Using FocalLoss(gamma=%g)' % hyp['fl_gamma'])
        print(f'Beginning training with {hyp}\n\n')
        print('Start Tensorboard with "tensorboard --logdir=runs", view at http://localhost:6006/')
        
        train(hyp)

    # Evolve hyperparameters (optional)
    else:
        tb_writer = None
        opt.notest, opt.nosave = True, True  # only test/save final epoch
        if opt.bucket:
            os.system('gsutil cp gs://%s/evolve.txt .' % opt.bucket)  # download evolve.txt if exists

        for _ in range(10):  # generations to evolve
            if os.path.exists('evolve.txt'):  # if evolve.txt exists: select best hyps and mutate
                # Select parent(s)
                parent = 'single'  # parent selection method: 'single' or 'weighted'
                x = np.loadtxt('evolve.txt', ndmin=2)
                n = min(5, len(x))  # number of previous results to consider
                x = x[np.argsort(-fitness(x))][:n]  # top n mutations
                w = fitness(x) - fitness(x).min()  # weights
                if parent == 'single' or len(x) == 1:
                    # x = x[random.randint(0, n - 1)]  # random selection
                    x = x[random.choices(range(n), weights=w)[0]]  # weighted selection
                elif parent == 'weighted':
                    x = (x * w.reshape(n, 1)).sum(0) / w.sum()  # weighted combination

                # Mutate
                mp, s = 0.9, 0.2  # mutation probability, sigma
                npr = np.random
                npr.seed(int(time.time()))
                g = np.array([1, 1, 1, 1, 1, 1, 1, 0, .1, 1, 0, 1, 1, 1, 1, 1, 1, 1])  # gains
                ng = len(g)
                v = np.ones(ng)
                while all(v == 1):  # mutate until a change occurs (prevent duplicates)
                    v = (g * (npr.random(ng) < mp) * npr.randn(ng) * npr.random() * s + 1).clip(0.3, 3.0)
                for i, k in enumerate(hyp.keys()):  # plt.hist(v.ravel(), 300)
                    hyp[k] = x[i + 7] * v[i]  # mutate

            # Clip to limits
            keys = ['lr0', 'iou_t', 'momentum', 'weight_decay', 'hsv_s', 'hsv_v', 'translate', 'scale', 'fl_gamma']
            limits = [(1e-5, 1e-2), (0.00, 0.70), (0.60, 0.98), (0, 0.001), (0, .9), (0, .9), (0, .9), (0, .9), (0, 3)]
            for k, v in zip(keys, limits):
                hyp[k] = np.clip(hyp[k], v[0], v[1])

            # Train mutation
            results = train(hyp.copy())

            # Write mutation results
            print_mutation(hyp, results, opt.bucket)

            # Plot results
            # plot_evolution_results(hyp)<|MERGE_RESOLUTION|>--- conflicted
+++ resolved
@@ -346,19 +346,6 @@
         # end epoch ----------------------------------------------------------------------------------------------------
     # end training
 
-<<<<<<< HEAD
-    n = opt.name
-    if len(n):
-        n = '_' + n if not n.isnumeric() else n
-        fresults, flast, fbest = 'results%s.txt' % n, wdir + 'last%s.pt' % n, wdir + 'best%s.pt' % n
-        for f1, f2 in zip([wdir + 'last.pt', wdir + 'best.pt', wdir + 'results.txt'], [flast, fbest, fresults]):
-            if os.path.exists(f1):
-                os.rename(f1, f2)  # rename
-                ispt = f2.endswith('.pt')  # is *.pt
-                strip_optimizer(f2) if ispt else None  # strip optimizer
-                os.system('gsutil cp %s gs://%s/weights' % (f2, opt.bucket)) if opt.bucket and ispt else None  # upload
-
-=======
     # Strip optimizers
     n = ('_' if len(opt.name) and not opt.name.isnumeric() else '') + opt.name
     fresults, flast, fbest = 'results%s.txt' % n, wdir + 'last%s.pt' % n, wdir + 'best%s.pt' % n
@@ -370,7 +357,6 @@
             os.system('gsutil cp %s gs://%s/weights' % (f2, opt.bucket)) if opt.bucket and ispt else None  # upload
 
     # Finish
->>>>>>> 121d90b3
     if not opt.evolve:
         plot_results(save_dir = log_dir)  # save as results.png
     print('%g epochs completed in %.3f hours.\n' % (epoch - start_epoch + 1, (time.time() - t0) / 3600))
@@ -389,6 +375,7 @@
     parser.add_argument('--batch-size', type=int, default=16)
     parser.add_argument('--img-size', nargs='+', type=int, default=[640, 640], help='train,test sizes. Assumes square imgs.')
     parser.add_argument('--rect', action='store_true', help='rectangular training')
+    parser.add_argument('--resume', action='store_true', help='resume training from last.pt')
     parser.add_argument('--nosave', action='store_true', help='only save final checkpoint')
     parser.add_argument('--notest', action='store_true', help='only test final epoch')
     parser.add_argument('--noautoanchor', action='store_true', help='disable autoanchor check')
@@ -402,11 +389,8 @@
     parser.add_argument('--single-cls', action='store_true', help='train as single-class dataset')
 
     opt = parser.parse_args()
-<<<<<<< HEAD
-
-=======
+
     opt.weights = last if opt.resume and not opt.weights else opt.weights
->>>>>>> 121d90b3
     opt.cfg = check_file(opt.cfg)  # check file
     opt.data = check_file(opt.data)  # check file
     opt.hyp = check_file(opt.hyp) if opt.hyp else '' #check file
